--- conflicted
+++ resolved
@@ -12,11 +12,6 @@
 /// Channel assignment order.
 #[derive(Clone, Copy, Debug, PartialEq, Eq)]
 pub enum ChannelAssignment {
-<<<<<<< HEAD
-  Independent,
-  LeftSide,
-  RightSide,
-=======
   /// Independent channels, from one up to eight.
   Independent,
   /// Left and side stereo.
@@ -24,7 +19,6 @@
   /// Right and side stereo.
   RightSide,
   /// Middle and side stereo.
->>>>>>> eefbdd73
   MiddleSide,
 }
 
